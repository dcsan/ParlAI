--- conflicted
+++ resolved
@@ -4,17 +4,13 @@
 # This source code is licensed under the MIT license found in the
 # LICENSE file in the root directory of this source tree.
 
-<<<<<<< HEAD
 from copy import deepcopy
 
-=======
->>>>>>> 930f0dee
 from parlai.core.worlds import create_task
 from parlai.core.worlds import DialogPartnerWorld, validate
 from parlai.agents.repeat_label.repeat_label import RepeatLabelAgent
 from parlai.tasks.self_chat.worlds import InteractiveWorld as SelfChatBaseWorld
 
-from copy import deepcopy
 import random
 
 
